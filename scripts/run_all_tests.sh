CYAN_COLOR="\033[0;36;1m"
RESET_FORMAT="\033[0m"

test_integer_info () {
	echo "\n${CYAN_COLOR}info${RESET_FORMAT}: running tests with $1-bit test integers..."
}

run_test () {
	test_integer_info "$1"
<<<<<<< HEAD
	RUSTFLAGS="--cfg test_int_bits=\"$1\"" cargo test int --lib --quiet --all-features
=======
	RUSTFLAGS="--cfg test_int_bits=\"$1\"" cargo test int --lib --quiet --features "rand numtraits nightly"
>>>>>>> 029bf420
	if [ $? -ne 0 ]
	then
		exit 1
	fi
}

for bits in 128 64
do
	run_test $bits
done<|MERGE_RESOLUTION|>--- conflicted
+++ resolved
@@ -7,11 +7,7 @@
 
 run_test () {
 	test_integer_info "$1"
-<<<<<<< HEAD
 	RUSTFLAGS="--cfg test_int_bits=\"$1\"" cargo test int --lib --quiet --all-features
-=======
-	RUSTFLAGS="--cfg test_int_bits=\"$1\"" cargo test int --lib --quiet --features "rand numtraits nightly"
->>>>>>> 029bf420
 	if [ $? -ne 0 ]
 	then
 		exit 1
