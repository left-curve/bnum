--- conflicted
+++ resolved
@@ -17,15 +17,9 @@
     steps:
     - uses: actions/checkout@v3
     - name: Update toolchain to nightly
-<<<<<<< HEAD
       run: rustup install nightly
     - name: Set nightly as default
       run: rustup default nightly
-=======
-      run: rustup toolchain install nightly-2022-08-11
-    - name: Set nightly as default
-      run: rustup default nightly-2022-08-11
->>>>>>> 029bf420
     - name: Build
       run: cargo build --all-features --verbose
     - name: Run tests
